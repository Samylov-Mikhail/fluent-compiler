--- conflicted
+++ resolved
@@ -1,23 +1,15 @@
 from __future__ import absolute_import, unicode_literals
 
 import contextlib
-from datetime import date, datetime
-from decimal import Decimal
 
 import attr
 import six
 
 from fluent.syntax import ast as FTL
+
 from .errors import FluentCyclicReferenceError, FluentFormatError, FluentReferenceError
-<<<<<<< HEAD
-from .types import FluentDateType, FluentNone, FluentNumber, fluent_date, fluent_number
-from .utils import (args_match, inspect_function_args, numeric_to_native,
-                    reference_to_id, unknown_reference_error_obj)
-=======
-from .types import FluentType, FluentNone, FluentInt, FluentFloat
-from .utils import reference_to_id, unknown_reference_error_obj
-
->>>>>>> 0509340a
+from .types import FluentFloat, FluentInt, FluentNone, FluentType
+from .utils import args_match, inspect_function_args, reference_to_id, unknown_reference_error_obj
 
 """
 The classes in this module are used to transform the source
@@ -100,13 +92,6 @@
 class Message(FTL.Message, BaseResolver):
     pass
 
-<<<<<<< HEAD
-@singledispatch
-def handle(expr, env):
-    raise TypeError("Cannot handle object {0} of type {1}"
-                    .format(expr, type(expr).__name__))
-=======
->>>>>>> 0509340a
 
 class Term(FTL.Term, BaseResolver):
     pass
@@ -240,19 +225,6 @@
                                     .format(name, type(arg_val))))
         return FluentNone(name)
 
-<<<<<<< HEAD
-    # The code below should be synced with fluent.runtime.runtime.handle_argument
-    if isinstance(arg_val,
-                  (int, float, Decimal,
-                   date, datetime,
-                   text_type)):
-        return arg_val
-    env.errors.append(TypeError("Unsupported external type: {0}, {1}"
-                                .format(name, type(arg_val))))
-    return FluentNone(name)
-
-=======
->>>>>>> 0509340a
 
 class AttributeExpression(FTL.AttributeExpression, BaseResolver):
     def __call__(self, env):
@@ -328,61 +300,8 @@
     return val1 == val2
 
 
-<<<<<<< HEAD
-@handle.register(Identifier)
-def handle_indentifier(identifier, env):
-    return identifier.name
-
-
-@handle.register(VariantExpression)
-def handle_variant_expression(expression, env):
-    message = lookup_reference(expression.ref, env)
-    if isinstance(message, FluentNone):
-        return message
-
-    # TODO What to do if message is not a VariantList?
-    # Need test at least.
-    assert isinstance(message.value, VariantList)
-
-    variant_name = expression.key.name
-    return select_from_variant_list(message.value,
-                                    env,
-                                    variant_name)
-
-
-@handle.register(CallExpression)
-def handle_call_expression(expression, env):
-    args = [handle(arg, env) for arg in expression.positional]
-    kwargs = {kwarg.name.name: handle(kwarg.value, env) for kwarg in expression.named}
-
-    if isinstance(expression.callee, (TermReference, AttributeExpression)):
-        term = lookup_reference(expression.callee, env)
-        if args:
-            env.errors.append(FluentFormatError("Ignored positional arguments passed to term '{0}'"
-                                                .format(reference_to_id(expression.callee))))
-        with env.modified_for_term_reference(args=kwargs):
-            return handle(term, env)
-
-    # builtin or custom function call
-    function_name = expression.callee.id.name
-    try:
-        function = env.context._functions[function_name]
-    except LookupError:
-        env.errors.append(FluentReferenceError("Unknown function: {0}"
-                                               .format(function_name)))
-        return FluentNone(function_name + "()")
-
-    arg_spec = inspect_function_args(function, function_name, env.errors)
-    match, sanitized_args, sanitized_kwargs, errors = args_match(function_name, args, kwargs, arg_spec)
-    env.errors.extend(errors)
-    if match:
-        return function(*sanitized_args, **sanitized_kwargs)
-    return FluentNone(function_name + "()")
-
-=======
 class Variant(FTL.Variant, BaseResolver):
     pass
->>>>>>> 0509340a
 
 
 class Identifier(FTL.Identifier, BaseResolver):
@@ -424,11 +343,12 @@
                                                    .format(function_name)))
             return FluentNone(function_name + "()")
 
-        try:
-            return function(*args, **kwargs)
-        except Exception as e:
-            env.errors.append(e)
-            return FluentNoneResolver(function_name + "()")
+        arg_spec = inspect_function_args(function, function_name, env.errors)
+        match, sanitized_args, sanitized_kwargs, errors = args_match(function_name, args, kwargs, arg_spec)
+        env.errors.extend(errors)
+        if match:
+            return function(*sanitized_args, **sanitized_kwargs)
+        return FluentNone(function_name + "()")
 
 
 class NamedArgument(FTL.NamedArgument, BaseResolver):
