--- conflicted
+++ resolved
@@ -764,7 +764,6 @@
         """)
         self.assertEqual(errs, [])
 
-<<<<<<< HEAD
     # TODO - eliminate unused assignments e.g. `_plural_form = plural_form_for_number(_arg)` is unneeded
     # def test_unused_assignments(self):
     #     code, errs = compile_messages_to_python("""
@@ -786,7 +785,7 @@
     #                 _ret = 'Other'
     #             return _ret
     #     """)
-=======
+
 
 empty_markup = Markup('')
 
@@ -876,5 +875,4 @@
     def test_non_unique_escaper(self):
         self.assertRaises(ValueError,
                           compile_messages_to_python,
-                          "foo = bar", self.locale, escapers=[html_escaper, html_escaper])
->>>>>>> 101f4c3b
+                          "foo = bar", self.locale, escapers=[html_escaper, html_escaper])